--- conflicted
+++ resolved
@@ -64,7 +64,6 @@
     ChannelPost,
     #[serde(rename = "edited_channel_post")]
     EditedChannelPost,
-<<<<<<< HEAD
     #[serde(rename="inline_query")]
     InlineQuery,
     #[serde(rename="chosen_inline_query")]
@@ -75,12 +74,4 @@
     ShippingQuery,
     #[serde(rename="pre_checkout_query")]
     PreCheckoutQuery,
-=======
-    //    #[serde(rename="inline_query")]
-    //    InlineQuery,
-    //    #[serde(rename="chosen_inline_query")]
-    //    ChosenInlineResult,
-    //    #[serde(rename="callback_query")]
-    //    CallbackQuery,
->>>>>>> 32079e16
 }