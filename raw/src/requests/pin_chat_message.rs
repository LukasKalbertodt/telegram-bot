use std::ops::Not;

use crate::requests::*;
use crate::types::*;

/// Use this method to pin a message in a supergroup or a channel.
/// The bot must be an administrator in the chat for this to work
/// and must have the ‘can_pin_messages’ admin right in the supergroup
/// or ‘can_edit_messages’ admin right in the channel.
#[derive(Debug, Clone, PartialEq, PartialOrd, Serialize)]
#[must_use = "requests do nothing unless sent"]
pub struct PinChatMessage {
    chat_id: ChatRef,
    message_id: MessageId,
    #[serde(skip_serializing_if = "Not::not")]
    disable_notification: bool,
}

impl Request for PinChatMessage {
    type Type = JsonRequestType<Self>;
    type Response = JsonTrueToUnitResponse;

    fn serialize(&self) -> Result<HttpRequest, Error> {
        Self::Type::serialize(RequestUrl::method("pinChatMessage"), self)
    }
}

impl PinChatMessage {
<<<<<<< HEAD
    pub fn new<C, M>(chat: C, message: M) -> Self where C: ToChatRef, M: ToMessageId {
=======
    fn new<C, M>(chat: C, message: M) -> Self
    where
        C: ToChatRef,
        M: ToMessageId,
    {
>>>>>>> 58f2cb04
        Self {
            chat_id: chat.to_chat_ref(),
            message_id: message.to_message_id(),
            disable_notification: false,
        }
    }

    pub fn disable_notification(&mut self) -> &mut Self {
        self.disable_notification = true;
        self
    }
}

pub trait CanPinMessage {
    fn pin(&self) -> PinChatMessage;
}

impl<M> CanPinMessage for M
where
    M: ToMessageId + ToSourceChat,
{
    fn pin(&self) -> PinChatMessage {
        PinChatMessage::new(self.to_source_chat(), self.to_message_id())
    }
}<|MERGE_RESOLUTION|>--- conflicted
+++ resolved
@@ -26,15 +26,11 @@
 }
 
 impl PinChatMessage {
-<<<<<<< HEAD
-    pub fn new<C, M>(chat: C, message: M) -> Self where C: ToChatRef, M: ToMessageId {
-=======
-    fn new<C, M>(chat: C, message: M) -> Self
+    pub fn new<C, M>(chat: C, message: M) -> Self
     where
         C: ToChatRef,
         M: ToMessageId,
     {
->>>>>>> 58f2cb04
         Self {
             chat_id: chat.to_chat_ref(),
             message_id: message.to_message_id(),
