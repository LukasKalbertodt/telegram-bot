use std::borrow::Cow;
<<<<<<< HEAD
use std::path::Path;

use requests::*;
use types::*;
=======
use std::ops::Not;

use crate::requests::*;
use crate::types::*;
>>>>>>> 3c0babc9

/// Use this method to send an audio
#[derive(Debug, Clone, PartialEq, PartialOrd)]
#[must_use = "requests do nothing unless sent"]
pub struct SendAudio<'c, 'p, 't> {
    chat_id: ChatRef,
    audio: MultipartValue,
    caption: Option<Cow<'c, str>>,
    parse_mode: Option<ParseMode>,
    duration: Option<i64>,
    performer: Option<Cow<'p, str>>,
    title: Option<Cow<'t, str>>,
    reply_to_message_id: Option<MessageId>,
    disable_notification: bool,
    reply_markup: Option<ReplyMarkup>,
}

impl<'c, 'p, 't> ToMultipart for SendAudio<'c, 'p, 't> {
    fn to_multipart(&self) -> Multipart {
        multipart_map! {
            self,
            (chat_id (text));
            (audio (raw));
            (caption (text), optional);
            (parse_mode (text), optional);
            (duration (text), optional);
            (performer (text), optional);
            (title (text), optional);
            (reply_to_message_id (text), optional);
            (disable_notification (text), when_true);
            (reply_markup (json), optional);
        }
    }
}

impl<'c, 'p, 't> Request for SendAudio<'c, 'p, 't> {
    type Type = MultipartRequestType<Self>;
    type Response = JsonTrueToUnitResponse;

    fn serialize(&self) -> Result<HttpRequest, Error> {
        Self::Type::serialize(RequestUrl::method("sendAudio"), self)
    }
}

impl<'c, 'p, 't> SendAudio<'c, 'p, 't> {
    pub fn with_url<C, T>(chat: C, url: T) -> Self
    where
        C: ToChatRef,
        T: AsRef<str>,
    {
        Self {
            chat_id: chat.to_chat_ref(),
            audio: MultipartValue::Text(url.as_ref().into()),
            caption: None,
            parse_mode: None,
            duration: None,
            performer: None,
            title: None,
            reply_to_message_id: None,
            reply_markup: None,
            disable_notification: false,
        }
    }

    pub fn with_file<C, P>(chat: C, path: P) -> Self
    where
        C: ToChatRef,
        P: AsRef<Path>,
    {
        let path = path.as_ref().to_string_lossy().into();
        Self {
            chat_id: chat.to_chat_ref(),
            audio: MultipartValue::File { path },
            caption: None,
            parse_mode: None,
            duration: None,
            performer: None,
            title: None,
            reply_to_message_id: None,
            reply_markup: None,
            disable_notification: false,
        }
    }

    pub fn with_file_content<C, T>(chat: C, data: Vec<u8>, file_name: Option<T>) -> Self
    where
        C: ToChatRef,
        T: AsRef<str>,
    {
        let file_name = file_name.map(|x| x.as_ref().into());
        Self {
            chat_id: chat.to_chat_ref(),
            audio: MultipartValue::Data { file_name, data },
            caption: None,
            parse_mode: None,
            duration: None,
            performer: None,
            title: None,
            reply_to_message_id: None,
            reply_markup: None,
            disable_notification: false,
        }
    }

    pub fn caption<T>(&mut self, caption: T) -> &mut Self
    where
        T: Into<Cow<'c, str>>,
    {
        self.caption = Some(caption.into());
        self
    }

    pub fn parse_mode(&mut self, parse_mode: ParseMode) -> &mut Self {
        self.parse_mode = Some(parse_mode);
        self
    }

    pub fn duration(&mut self, duration: i64) -> &mut Self {
        self.duration = Some(duration);
        self
    }

    pub fn performer<T>(&mut self, performer: T) -> &mut Self
    where
        T: Into<Cow<'p, str>>,
    {
        self.performer = Some(performer.into());
        self
    }

    pub fn title<T>(&mut self, title: T) -> &mut Self
    where
        T: Into<Cow<'t, str>>,
    {
        self.title = Some(title.into());
        self
    }

    pub fn reply_to<R>(&mut self, to: R) -> &mut Self
    where
        R: ToMessageId,
    {
        self.reply_to_message_id = Some(to.to_message_id());
        self
    }

    pub fn reply_markup<R>(&mut self, reply_markup: R) -> &mut Self
    where
        R: Into<ReplyMarkup>,
    {
        self.reply_markup = Some(reply_markup.into());
        self
    }
}

/// Can reply with an audio
pub trait CanReplySendAudio {
    fn audio_url_reply<'c, 'p, 't, T>(&self, url: T) -> SendAudio<'c, 'p, 't>
    where
        T: AsRef<str>;
    fn audio_file_reply<'c, 'p, 't, P>(&self, file: P) -> SendAudio<'c, 'p, 't>
    where
        P: AsRef<Path>;
    fn audio_file_content_reply<'c, 'p, 't, T>(
        &self,
        data: Vec<u8>,
        file_name: Option<T>,
    ) -> SendAudio<'c, 'p, 't>
    where
        T: AsRef<str>;
}

impl<M> CanReplySendAudio for M
where
    M: ToMessageId + ToSourceChat,
{
    fn audio_url_reply<'c, 'p, 't, T>(&self, url: T) -> SendAudio<'c, 'p, 't>
    where
        T: AsRef<str>,
    {
        let mut req = SendAudio::with_url(self.to_source_chat(), url);
        req.reply_to(self);
        req
    }
    fn audio_file_reply<'c, 'p, 't, P>(&self, path: P) -> SendAudio<'c, 'p, 't>
    where
        P: AsRef<Path>,
    {
        let mut req = SendAudio::with_file(self.to_source_chat(), path);
        req.reply_to(self);
        req
    }
    fn audio_file_content_reply<'c, 'p, 't, T>(
        &self,
        data: Vec<u8>,
        file_name: Option<T>,
    ) -> SendAudio<'c, 'p, 't>
    where
        T: AsRef<str>,
    {
        let mut req = SendAudio::with_file_content(self.to_source_chat(), data, file_name);
        req.reply_to(self);
        req
    }
}

/// Send an audio
pub trait CanSendAudio {
    fn audio_url<'c, 'p, 't, T>(&self, url: T) -> SendAudio<'c, 'p, 't>
    where
        T: AsRef<str>;
    fn audio_file<'c, 'p, 't, P>(&self, file: P) -> SendAudio<'c, 'p, 't>
    where
        P: AsRef<Path>;
    fn audio_file_content<'c, 'p, 't, T>(
        &self,
        data: Vec<u8>,
        file_name: Option<T>,
    ) -> SendAudio<'c, 'p, 't>
    where
        T: AsRef<str>;
}

impl<M> CanSendAudio for M
where
    M: ToChatRef,
{
    fn audio_url<'c, 'p, 't, T>(&self, url: T) -> SendAudio<'c, 'p, 't>
    where
        T: AsRef<str>,
    {
        SendAudio::with_url(self.to_chat_ref(), url)
    }
    fn audio_file<'c, 'p, 't, P>(&self, file: P) -> SendAudio<'c, 'p, 't>
    where
        P: AsRef<Path>,
    {
        SendAudio::with_file(self.to_chat_ref(), file)
    }
    fn audio_file_content<'c, 'p, 't, T>(
        &self,
        data: Vec<u8>,
        file_name: Option<T>,
    ) -> SendAudio<'c, 'p, 't>
    where
        T: AsRef<str>,
    {
        SendAudio::with_file_content(self.to_chat_ref(), data, file_name)
    }
}<|MERGE_RESOLUTION|>--- conflicted
+++ resolved
@@ -1,15 +1,8 @@
 use std::borrow::Cow;
-<<<<<<< HEAD
 use std::path::Path;
-
-use requests::*;
-use types::*;
-=======
-use std::ops::Not;
 
 use crate::requests::*;
 use crate::types::*;
->>>>>>> 3c0babc9
 
 /// Use this method to send an audio
 #[derive(Debug, Clone, PartialEq, PartialOrd)]
