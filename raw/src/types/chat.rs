use serde::de::{Deserialize, Deserializer, Error};

use types::*;

/// This object represents a Telegram user or bot.
#[derive(Debug, Clone, PartialEq, PartialOrd, Eq, Ord, Hash, Deserialize)]
pub struct User {
    /// Unique identifier for this user or bot.
    pub id: UserId,
    /// User‘s or bot’s first name.
    pub first_name: String,
    /// User‘s or bot’s last name.
    pub last_name: Option<String>,
    /// User‘s or bot’s username.
    pub username: Option<String>,
<<<<<<< HEAD
    /// IETF language tag of the user's language
    pub language_code: Option<String>,
=======
    /// True, if this user is a bot.
    pub is_bot: bool,
>>>>>>> 0b75ec5c
}

/// This object represents a group.
#[derive(Debug, Clone, PartialEq, PartialOrd, Eq, Ord, Hash, Deserialize)]
pub struct Group {
    /// Unique identifier for this chat.
    pub id: GroupId,
    /// Title, for supergroups, channels and group chats.
    pub title: String,
    /// True if a group has ‘All Members Are Admins’ enabled.
    pub all_members_are_administrators: bool,
}

/// This object represents a supergroup.
#[derive(Debug, Clone, PartialEq, PartialOrd, Eq, Ord, Hash, Deserialize)]
pub struct Supergroup {
    /// Unique identifier for this chat.
    pub id: SupergroupId,
    /// Title, for supergroups, channels and group chats.
    pub title: String,
    /// Username for supergroup.
    pub username: Option<String>,
}

/// This object represents a channel.
#[derive(Debug, Clone, PartialEq, PartialOrd, Eq, Ord, Hash, Deserialize)]
pub struct Channel {
    /// Unique identifier for this chat.
    pub id: ChannelId,
    /// Title, for supergroups, channels and group chats.
    pub title: String,
    /// Username for channel.
    pub username: Option<String>,
}

/// This object represents a private, group or supergroup.
#[derive(Debug, Clone, PartialEq, PartialOrd, Eq, Ord, Hash)]
pub enum MessageChat {
    Private(User),
    Group(Group),
    Supergroup(Supergroup),
    #[doc(hidden)]
    Unknown(RawChat),
}

impl MessageChat {
    pub fn id(&self) -> ChatId {
        match *self {
            MessageChat::Private(ref x) => x.id.into(),
            MessageChat::Group(ref x) => x.id.into(),
            MessageChat::Supergroup(ref x) => x.id.into(),
            MessageChat::Unknown(ref x) => x.id.into(),
        }
    }
}

/// This object represents a chat.
#[derive(Debug, Clone, PartialEq, PartialOrd, Eq, Ord, Hash)]
pub enum Chat {
    Private(User),
    Group(Group),
    Supergroup(Supergroup),
    Channel(Channel),
    #[doc(hidden)]
    Unknown(RawChat),
}

impl Chat {
    pub fn id(&self) -> ChatId {
        match *self {
            Chat::Private(ref x) => x.id.into(),
            Chat::Group(ref x) => x.id.into(),
            Chat::Supergroup(ref x) => x.id.into(),
            Chat::Channel(ref x) => x.id.into(),
            Chat::Unknown(ref x) => x.id.into(),
        }
    }
}

impl<'de> Deserialize<'de> for Chat {
    fn deserialize<D>(deserializer: D) -> Result<Chat, D::Error>
        where D: Deserializer<'de>
    {
        let raw: RawChat = Deserialize::deserialize(deserializer)?;

        macro_rules! required_field {
            ($name:ident) => {{
                match raw.$name {
                    Some(val) => val,
                    None => return Err(D::Error::missing_field(stringify!($name)))
                }
            }}
        }

        Ok(match raw.type_.as_ref() {
            "private" => {
                Chat::Private(User {
                    id: raw.id.into(),
                    username: raw.username,
                    first_name: required_field!(first_name),
                    last_name: raw.last_name,
<<<<<<< HEAD
                    language_code: raw.language_code,
=======
                    is_bot: false,
>>>>>>> 0b75ec5c
                })
            }
            "group" => {
                Chat::Group(Group {
                    id: raw.id.into(),
                    title: required_field!(title),
                    all_members_are_administrators: required_field!(all_members_are_administrators),
                })
            }
            "supergroup" => {
                Chat::Supergroup(Supergroup {
                    id: raw.id.into(),
                    title: required_field!(title),
                    username: raw.username,
                })
            }
            "channel" => {
                Chat::Channel(Channel {
                    id: raw.id.into(),
                    title: required_field!(title),
                    username: raw.username,
                })
            }
            _ => Chat::Unknown(raw),
        })
    }
}

/// This object represents a chat, directly mapped.
#[derive(Debug, Clone, PartialEq, PartialOrd, Eq, Ord, Hash, Deserialize)]
pub struct RawChat {
    /// Unique identifier for this chat.
    pub id: Integer,
    /// Type of chat, can be either “private”, “group”, “supergroup” or “channel”
    #[serde(rename="type")]
    pub type_: String,
    /// Title, for supergroups, channels and group chats
    pub title: Option<String>,
    /// Username, for private chats, supergroups and channels if available
    pub username: Option<String>,
    /// First name of the other party in a private chat
    pub first_name: Option<String>,
    /// Last name of the other party in a private chat
    pub last_name: Option<String>,
    /// IETF language tag of the other party in a private chat
    pub language_code: Option<String>,
    /// True if a group has ‘All Members Are Admins’ enabled.
    pub all_members_are_administrators: Option<bool>,
}<|MERGE_RESOLUTION|>--- conflicted
+++ resolved
@@ -13,13 +13,10 @@
     pub last_name: Option<String>,
     /// User‘s or bot’s username.
     pub username: Option<String>,
-<<<<<<< HEAD
     /// IETF language tag of the user's language
     pub language_code: Option<String>,
-=======
     /// True, if this user is a bot.
     pub is_bot: bool,
->>>>>>> 0b75ec5c
 }
 
 /// This object represents a group.
@@ -121,11 +118,8 @@
                     username: raw.username,
                     first_name: required_field!(first_name),
                     last_name: raw.last_name,
-<<<<<<< HEAD
                     language_code: raw.language_code,
-=======
                     is_bot: false,
->>>>>>> 0b75ec5c
                 })
             }
             "group" => {
