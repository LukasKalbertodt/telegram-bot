use serde::de::{Deserialize, Deserializer, Error};

use crate::types::*;

/// This object represents a Telegram user or bot.
#[derive(Debug, Clone, PartialEq, PartialOrd, Eq, Ord, Hash, Deserialize)]
pub struct User {
    /// Unique identifier for this user or bot.
    pub id: UserId,
    /// User‘s or bot’s first name.
    pub first_name: String,
    /// User‘s or bot’s last name.
    pub last_name: Option<String>,
    /// User‘s or bot’s username.
    pub username: Option<String>,
    /// IETF language tag of the user's language
    pub language_code: Option<String>,
}

/// This object represents a group.
#[derive(Debug, Clone, PartialEq, PartialOrd, Eq, Ord, Hash, Deserialize)]
pub struct Group {
    /// Unique identifier for this chat.
    pub id: GroupId,
    /// Title, for supergroups, channels and group chats.
    pub title: String,
    /// True if a group has ‘All Members Are Admins’ enabled.
    pub all_members_are_administrators: bool,
}

/// This object represents a supergroup.
#[derive(Debug, Clone, PartialEq, PartialOrd, Eq, Ord, Hash, Deserialize)]
pub struct Supergroup {
    /// Unique identifier for this chat.
    pub id: SupergroupId,
    /// Title, for supergroups, channels and group chats.
    pub title: String,
    /// Username for supergroup.
    pub username: Option<String>,
}

/// This object represents a channel.
#[derive(Debug, Clone, PartialEq, PartialOrd, Eq, Ord, Hash, Deserialize)]
pub struct Channel {
    /// Unique identifier for this chat.
    pub id: ChannelId,
    /// Title, for supergroups, channels and group chats.
    pub title: String,
    /// Username for channel.
    pub username: Option<String>,
}

/// This object represents a private, group or supergroup.
#[derive(Debug, Clone, PartialEq, PartialOrd, Eq, Ord, Hash)]
pub enum MessageChat {
    Private(User),
    Group(Group),
    Supergroup(Supergroup),
    #[doc(hidden)]
    Unknown(RawChat),
}

impl MessageChat {
    pub fn id(&self) -> ChatId {
        match *self {
            MessageChat::Private(ref x) => x.id.into(),
            MessageChat::Group(ref x) => x.id.into(),
            MessageChat::Supergroup(ref x) => x.id.into(),
            MessageChat::Unknown(ref x) => x.id.into(),
        }
    }
}

/// This object represents a chat.
#[derive(Debug, Clone, PartialEq, PartialOrd, Eq, Ord, Hash)]
pub enum Chat {
    Private(User),
    Group(Group),
    Supergroup(Supergroup),
    Channel(Channel),
    #[doc(hidden)]
    Unknown(RawChat),
}

impl Chat {
    pub fn id(&self) -> ChatId {
        match *self {
            Chat::Private(ref x) => x.id.into(),
            Chat::Group(ref x) => x.id.into(),
            Chat::Supergroup(ref x) => x.id.into(),
            Chat::Channel(ref x) => x.id.into(),
            Chat::Unknown(ref x) => x.id.into(),
        }
    }
}

impl<'de> Deserialize<'de> for Chat {
    fn deserialize<D>(deserializer: D) -> Result<Chat, D::Error>
    where
        D: Deserializer<'de>,
    {
        let raw: RawChat = Deserialize::deserialize(deserializer)?;

        macro_rules! required_field {
            ($name:ident) => {{
                match raw.$name {
                    Some(val) => val,
                    None => return Err(D::Error::missing_field(stringify!($name))),
                }
            }};
        }

        Ok(match raw.type_.as_ref() {
<<<<<<< HEAD
            "private" => {
                Chat::Private(User {
                    id: raw.id.into(),
                    username: raw.username,
                    first_name: required_field!(first_name),
                    last_name: raw.last_name,
                    language_code: raw.language_code,
                })
            }
            "group" => {
                Chat::Group(Group {
                    id: raw.id.into(),
                    title: required_field!(title),
                    all_members_are_administrators: required_field!(all_members_are_administrators),
                })
            }
            "supergroup" => {
                Chat::Supergroup(Supergroup {
                    id: raw.id.into(),
                    title: required_field!(title),
                    username: raw.username,
                })
            }
            "channel" => {
                Chat::Channel(Channel {
                    id: raw.id.into(),
                    title: required_field!(title),
                    username: raw.username,
                })
            }
=======
            "private" => Chat::Private(User {
                id: raw.id.into(),
                username: raw.username,
                first_name: required_field!(first_name),
                last_name: raw.last_name,
            }),
            "group" => Chat::Group(Group {
                id: raw.id.into(),
                title: required_field!(title),
                all_members_are_administrators: required_field!(all_members_are_administrators),
            }),
            "supergroup" => Chat::Supergroup(Supergroup {
                id: raw.id.into(),
                title: required_field!(title),
                username: raw.username,
            }),
            "channel" => Chat::Channel(Channel {
                id: raw.id.into(),
                title: required_field!(title),
                username: raw.username,
            }),
>>>>>>> 295458cb
            _ => Chat::Unknown(raw),
        })
    }
}

/// This object represents a chat, directly mapped.
#[derive(Debug, Clone, PartialEq, PartialOrd, Eq, Ord, Hash, Deserialize)]
pub struct RawChat {
    /// Unique identifier for this chat.
    pub id: Integer,
    /// Type of chat, can be either “private”, “group”, “supergroup” or “channel”
    #[serde(rename = "type")]
    pub type_: String,
    /// Title, for supergroups, channels and group chats
    pub title: Option<String>,
    /// Username, for private chats, supergroups and channels if available
    pub username: Option<String>,
    /// First name of the other party in a private chat
    pub first_name: Option<String>,
    /// Last name of the other party in a private chat
    pub last_name: Option<String>,
    /// IETF language tag of the other party in a private chat
    pub language_code: Option<String>,
    /// True if a group has ‘All Members Are Admins’ enabled.
    pub all_members_are_administrators: Option<bool>,
}<|MERGE_RESOLUTION|>--- conflicted
+++ resolved
@@ -111,43 +111,12 @@
         }
 
         Ok(match raw.type_.as_ref() {
-<<<<<<< HEAD
-            "private" => {
-                Chat::Private(User {
-                    id: raw.id.into(),
-                    username: raw.username,
-                    first_name: required_field!(first_name),
-                    last_name: raw.last_name,
-                    language_code: raw.language_code,
-                })
-            }
-            "group" => {
-                Chat::Group(Group {
-                    id: raw.id.into(),
-                    title: required_field!(title),
-                    all_members_are_administrators: required_field!(all_members_are_administrators),
-                })
-            }
-            "supergroup" => {
-                Chat::Supergroup(Supergroup {
-                    id: raw.id.into(),
-                    title: required_field!(title),
-                    username: raw.username,
-                })
-            }
-            "channel" => {
-                Chat::Channel(Channel {
-                    id: raw.id.into(),
-                    title: required_field!(title),
-                    username: raw.username,
-                })
-            }
-=======
             "private" => Chat::Private(User {
                 id: raw.id.into(),
                 username: raw.username,
                 first_name: required_field!(first_name),
                 last_name: raw.last_name,
+                language_code: raw.language_code,
             }),
             "group" => Chat::Group(Group {
                 id: raw.id.into(),
@@ -164,7 +133,6 @@
                 title: required_field!(title),
                 username: raw.username,
             }),
->>>>>>> 295458cb
             _ => Chat::Unknown(raw),
         })
     }
