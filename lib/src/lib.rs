//! This crate helps writing bots for the messenger Telegram.
//! See [readme](https://github.com/telegram-rs/telegram-bot) for details.
#[macro_use]
extern crate error_chain;
<<<<<<< HEAD
extern crate futures;
extern crate telegram_bot_raw;
extern crate tokio_core;

#[cfg(feature = "curl_connector")]
extern crate curl;
#[cfg(feature = "curl_connector")]
extern crate tokio_curl;

#[cfg(feature = "hyper_connector")]
extern crate hyper;
#[cfg(feature = "hyper_connector")]
extern crate hyper_tls;
#[cfg(feature = "hyper_connector")]
extern crate multipart;
=======
>>>>>>> 3c0babc9

mod api;
mod errors;
mod macros;
mod stream;

pub mod connector;
pub mod prelude;
pub mod types;
pub mod util;

pub use self::api::Api;
pub use self::errors::{Error, ErrorKind};
pub use prelude::*;
pub use stream::UpdatesStream;
pub use types::*;<|MERGE_RESOLUTION|>--- conflicted
+++ resolved
@@ -2,24 +2,6 @@
 //! See [readme](https://github.com/telegram-rs/telegram-bot) for details.
 #[macro_use]
 extern crate error_chain;
-<<<<<<< HEAD
-extern crate futures;
-extern crate telegram_bot_raw;
-extern crate tokio_core;
-
-#[cfg(feature = "curl_connector")]
-extern crate curl;
-#[cfg(feature = "curl_connector")]
-extern crate tokio_curl;
-
-#[cfg(feature = "hyper_connector")]
-extern crate hyper;
-#[cfg(feature = "hyper_connector")]
-extern crate hyper_tls;
-#[cfg(feature = "hyper_connector")]
-extern crate multipart;
-=======
->>>>>>> 3c0babc9
 
 mod api;
 mod errors;
