--- conflicted
+++ resolved
@@ -2,16 +2,8 @@
 
 error_chain! {
     foreign_links {
-<<<<<<< HEAD
-        Url(::hyper::error::UriError) #[cfg(feature = "hyper_connector")];
-        Hyper(::hyper::Error) #[cfg(feature = "hyper_connector")];
-        Curl(::curl::Error) #[cfg(feature = "curl_connector")];
-        CurlFormError(::curl::FormError) #[cfg(feature = "curl_connector")];
-        CurlPerformError(::tokio_curl::PerformError) #[cfg(feature = "curl_connector")];
-=======
         Url(::hyper::http::uri::InvalidUri);
         Hyper(::hyper::Error);
->>>>>>> 3c0babc9
         Io(::std::io::Error);
     }
 
